"""
Implementation of the autodifferentiation Functions for Tensor.
"""

from __future__ import annotations

import random
from typing import TYPE_CHECKING

import numpy as np

import qstorch

from . import operators
from .autodiff import Context
from .tensor_ops import SimpleBackend, TensorBackend

if TYPE_CHECKING:
    from typing import Any, List, Tuple

    from .tensor import Tensor
    from .tensor_data import UserIndex, UserShape


def wrap_tuple(x):  # type: ignore
    "Turn a possible value into a tuple"
    if isinstance(x, tuple):
        return x
    return (x,)

# # add a backend
# backend = TensorBackend()

# Constructors
class Function:
    """
    A wrapper for a mathematical function that processes and produces
    Tensor variables.
    """
    @classmethod
    def _backward(cls, ctx: Context, grad_out: Tensor) -> Tuple[Tensor, ...]:
        return wrap_tuple(cls.backward(ctx, grad_out))  # type: ignore

    @classmethod
    def _forward(cls, ctx: Context, *inps: Tensor) -> Tensor:
        return cls.forward(ctx, *inps)  # type: ignore

    @classmethod
    def apply(cls, *vals: Tensor) -> Tensor:
        raw_vals = []
        need_grad = False
        for v in vals:
            if v.requires_grad():
                need_grad = True
            raw_vals.append(v.detach())

        # Create the context.
        ctx = Context(not need_grad)

        # Call forward with the variables.
        c = cls._forward(ctx, *raw_vals)
        # assert isinstance(c, Tensor), "Expected return type Tensor got %s" % (
        #     type(c)
        # )

        # Create a new variable from the result with a new history.
        back = None
        if need_grad:
            back = qstorch.History(cls, ctx, vals)
        return qstorch.Tensor(c._tensor, back, backend=c.backend)


class Neg(Function):
    @staticmethod
    def forward(ctx: Context, t1: Tensor) -> Tensor:
        return t1.f.neg_map(t1)

    @staticmethod
    def backward(ctx: Context, grad_output: Tensor) -> Tensor:
        return grad_output.f.neg_map(grad_output)


class Inv(Function):
    @staticmethod
    def forward(ctx: Context, t1: Tensor) -> Tensor:
        ctx.save_for_backward(t1)
        return t1.f.inv_map(t1)

    @staticmethod
    def backward(ctx: Context, grad_output: Tensor) -> Tensor:
        (t1,) = ctx.saved_values
        return grad_output.f.inv_back_zip(t1, grad_output)


class Add(Function):
    @staticmethod
    def forward(ctx: Context, t1: Tensor, t2: Tensor) -> Tensor:
        return t1.f.add_zip(t1, t2)

    @staticmethod
    def backward(ctx: Context, grad_output: Tensor) -> Tuple[Tensor, Tensor]:
        return grad_output, grad_output


class Mul(Function):
    @staticmethod
    def forward(ctx: Context, a: Tensor, b: Tensor) -> Tensor:
        # TODO: Implement for Task 2.3.
        raise NotImplementedError('Need to implement for Task 2.3')

    @staticmethod
    def backward(ctx: Context, grad_output: Tensor) -> Tuple[Tensor, Tensor]:
<<<<<<< HEAD
        # TODO: Implement for Task 2.4.
        raise NotImplementedError('Need to implement for Task 2.3')
=======
        a, b = ctx.saved_values
        return grad_output.f.mul_zip(grad_output, b), grad_output.f.mul_zip(grad_output, a)

>>>>>>> 9c92186e

class Sigmoid(Function):
    @staticmethod
    def forward(ctx: Context, t1: Tensor) -> Tensor:
        # TODO: Implement for Task 2.3.
        raise NotImplementedError('Need to implement for Task 2.3')

    @staticmethod
    def backward(ctx: Context, grad_output: Tensor) -> Tensor:
        b = ctx.saved_values
        return grad_output.f.mul_zip(grad_output, grad_output.f.mul_zip(b, grad_output.f.add_zip(tensor([1.0]), grad_output.f.neg_mapa(b))))
        


class ReLU(Function):
    @staticmethod
    def forward(ctx: Context, t1: Tensor) -> Tensor:
        # TODO: Implement for Task 2.3.
        raise NotImplementedError('Need to implement for Task 2.3')

    @staticmethod
    def backward(ctx: Context, grad_output: Tensor) -> Tensor:
        a = ctx.saved_values
        return grad_output.f.relu_back_zip(a, grad_output)


class Log(Function):
    @staticmethod
    def forward(ctx: Context, t1: Tensor) -> Tensor:
        # TODO: Implement for Task 2.3.
        raise NotImplementedError('Need to implement for Task 2.3')

    @staticmethod
    def backward(ctx: Context, grad_output: Tensor) -> Tensor:
        a = ctx.saved_values
        return grad_output.f.log_back_zip(a, grad_output)


class Exp(Function):
    @staticmethod
    def forward(ctx: Context, t1: Tensor) -> Tensor:
        # TODO: Implement for Task 2.3.
        raise NotImplementedError('Need to implement for Task 2.3')

    @staticmethod
    def backward(ctx: Context, grad_output: Tensor) -> Tensor:
        a = ctx.saved_values
        return grad_output.f.mul_zip(grad_output, a)


class Sum(Function):
    @staticmethod
    def forward(ctx: Context, a: Tensor, dim: Tensor) -> Tensor:
        ctx.save_for_backward(a.shape, dim)
        return a.f.add_reduce(a, int(dim.item()))

    @staticmethod
    def backward(ctx: Context, grad_output: Tensor) -> Tuple[Tensor, float]:
        a_shape, dim = ctx.saved_values
        return grad_output, 0.0


class All(Function):
    @staticmethod
    def forward(ctx: Context, a: Tensor, dim: Tensor) -> Tensor:
        if dim is not None:
            return a.f.mul_reduce(a, int(dim.item()))
        else:
            return a.f.mul_reduce(a.contiguous().view(int(operators.prod(a.shape))), 0)


class LT(Function):
    @staticmethod
    def forward(ctx: Context, a: Tensor, b: Tensor) -> Tensor:
        # TODO: Implement for Task 2.3.
        raise NotImplementedError('Need to implement for Task 2.3')

    @staticmethod
    def backward(ctx: Context, grad_output: Tensor) -> Tuple[Tensor, Tensor]:
        a, b = ctx.saved_values
        return grad_output.zeros(a.shape), grad_output.zeros(b.shape)


class EQ(Function):
    @staticmethod
    def forward(ctx: Context, a: Tensor, b: Tensor) -> Tensor:
        # TODO: Implement for Task 2.3.
        raise NotImplementedError('Need to implement for Task 2.3')

    @staticmethod
    def backward(ctx: Context, grad_output: Tensor) -> Tuple[Tensor, Tensor]:
        a, b = ctx.saved_values
        return grad_output.zeros(a.shape), grad_output.zeros(b.shape)


class IsClose(Function):
    @staticmethod
    def forward(ctx: Context, a: Tensor, b: Tensor) -> Tensor:
        # TODO: Implement for Task 2.3.
        raise NotImplementedError('Need to implement for Task 2.3')


class Permute(Function):
    @staticmethod
    def forward(ctx: Context, a: Tensor, order: Tensor) -> Tensor:
        ctx.save_for_backward(order)
        return Tensor(a._tensor.permute(*order), backend=a.backend)

    @staticmethod
    def backward(ctx: Context, grad_output: Tensor) -> Tuple[Tensor, float]:
        order = ctx.saved_values
        r_order = np.array(order)
        for i, v in enumerate(r_order):
            r_order[v] = i
        return Tensor(grad_output._tensor.permute(*r_order), backend=grad_output.backend)


class View(Function):
    @staticmethod
    def forward(ctx: Context, a: Tensor, shape: Tensor) -> Tensor:
        ctx.save_for_backward(a.shape)
        assert a._tensor.is_contiguous(), "Must be contiguous to view"
        shape2 = [int(shape[i]) for i in range(shape.size)]
        return qstorch.Tensor.make(
            a._tensor._storage, tuple(shape2), backend=a.backend
        )

    @staticmethod
    def backward(ctx: Context, grad_output: Tensor) -> Tuple[Tensor, float]:
        (original,) = ctx.saved_values
        return (
            qstorch.Tensor.make(
                grad_output._tensor._storage, original, backend=grad_output.backend
            ),
            0.0,
        )


class Copy(Function):
    @staticmethod
    def forward(ctx: Context, a: Tensor) -> Tensor:
        return a.f.id_map(a)

    @staticmethod
    def backward(ctx: Context, grad_output: Tensor) -> Tensor:
        return grad_output


class MatMul(Function):
    @staticmethod
    def forward(ctx: Context, t1: Tensor, t2: Tensor) -> Tensor:
        ctx.save_for_backward(t1, t2)
        return t1.f.matrix_multiply(t1, t2)

    @staticmethod
    def backward(ctx: Context, grad_output: Tensor) -> Tuple[Tensor, Tensor]:
        t1, t2 = ctx.saved_values

        def transpose(a: Tensor) -> Tensor:
            order = list(range(a.dims))
            order[-2], order[-1] = order[-1], order[-2]
            return a._new(a._tensor.permute(*order))

        return (
            grad_output.f.matrix_multiply(grad_output, transpose(t2)),
            grad_output.f.matrix_multiply(transpose(t1), grad_output),
        )


# Helpers for Constructing tensors
def zeros(shape: UserShape, backend: TensorBackend = SimpleBackend) -> Tensor:
    """
    Produce a zero tensor of size `shape`.

    Args:
        shape : shape of tensor
        backend : tensor backend

    Returns:
        new tensor
    """
    return qstorch.Tensor.make(
        [0] * int(operators.prod(shape)), shape, backend=backend
    )


def rand(
    shape: UserShape,
    backend: TensorBackend = SimpleBackend,
    requires_grad: bool = False,
) -> Tensor:
    """
    Produce a random tensor of size `shape`.

    Args:
        shape : shape of tensor
        backend : tensor backend
        requires_grad : turn on autodifferentiation

    Returns:
        :class:`Tensor` : new tensor
    """
    vals = [random.random() for _ in range(int(operators.prod(shape)))]
    tensor = qstorch.Tensor.make(vals, shape, backend=backend)
    tensor.requires_grad_(requires_grad)
    return tensor


def _tensor(
    ls: Any,
    shape: UserShape,
    backend: TensorBackend = SimpleBackend,
    requires_grad: bool = False,
) -> Tensor:
    """
    Produce a tensor with data ls and shape `shape`.

    Args:
        ls: data for tensor
        shape: shape of tensor
        backend: tensor backend
        requires_grad: turn on autodifferentiation

    Returns:
        new tensor
    """
    tensor = qstorch.Tensor.make(ls, shape, backend=backend)
    tensor.requires_grad_(requires_grad)
    return tensor


def tensor(
    ls: Any, backend: TensorBackend = SimpleBackend, requires_grad: bool = False
) -> Tensor:
    """
    Produce a tensor with data and shape from ls

    Args:
        ls: data for tensor
        backend : tensor backend
        requires_grad : turn on autodifferentiation

    Returns:
        :class:`Tensor` : new tensor
    """

    def shape(ls: Any) -> List[int]:
        if isinstance(ls, (list, tuple)):
            return [len(ls)] + shape(ls[0])
        else:
            return []

    def flatten(ls: Any) -> List[float]:
        if isinstance(ls, (list, tuple)):
            return [y for x in ls for y in flatten(x)]
        else:
            return [ls]

    cur = flatten(ls)
    shape2 = shape(ls)
    return _tensor(cur, tuple(shape2), backend=backend, requires_grad=requires_grad)


# Gradient check for tensors


def grad_central_difference(
    f: Any, *vals: Tensor, arg: int = 0, epsilon: float = 1e-6, ind: UserIndex
) -> float:
    x = vals[arg]
    up = zeros(x.shape)
    up[ind] = epsilon
    vals1 = [x if j != arg else x + up for j, x in enumerate(vals)]
    vals2 = [x if j != arg else x - up for j, x in enumerate(vals)]
    delta: Tensor = f(*vals1).sum() - f(*vals2).sum()

    return delta[0] / (2.0 * epsilon)


def grad_check(f: Any, *vals: Tensor) -> None:
    for x in vals:
        x.requires_grad_(True)
        x.zero_grad_()
    random.seed(10)
    out = f(*vals)
    out.sum().backward()
    err_msg = """

Gradient check error for function %s.

Input %s

Received derivative %f for argument %d and index %s,
but was expecting derivative %f from central difference.

"""

    for i, x in enumerate(vals):
        ind = x._tensor.sample()
        check = grad_central_difference(f, *vals, arg=i, ind=ind)
        assert x.grad is not None
        np.testing.assert_allclose(
            x.grad[ind],
            check,
            1e-2,
            1e-2,
            err_msg=err_msg % (f, vals, x.grad[ind], i, ind, check),
        )<|MERGE_RESOLUTION|>--- conflicted
+++ resolved
@@ -110,14 +110,9 @@
 
     @staticmethod
     def backward(ctx: Context, grad_output: Tensor) -> Tuple[Tensor, Tensor]:
-<<<<<<< HEAD
-        # TODO: Implement for Task 2.4.
-        raise NotImplementedError('Need to implement for Task 2.3')
-=======
         a, b = ctx.saved_values
         return grad_output.f.mul_zip(grad_output, b), grad_output.f.mul_zip(grad_output, a)
-
->>>>>>> 9c92186e
+    
 
 class Sigmoid(Function):
     @staticmethod
